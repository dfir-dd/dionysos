use duplicate::duplicate_item;
use filemagic::Magic;
use walkdir::DirEntry;
use yara;
use anyhow::{Result, anyhow};
use yara::Match;
use yara::YrString;
use crate::filescanner::*;
use crate::scanner_result;
use crate::scanner_result::*;
use std::cell::RefCell;
use std::collections::HashMap;
use std::fmt::Display;
use std::io::Read;
use std::path::Path;
<<<<<<< HEAD
use std::sync::Arc;
=======
use std::time::Instant;
>>>>>>> a8883c97
use walkdir::WalkDir;
use std::fs::File;
use std::io::BufReader;
use filemagic::magic;
use flate2::read::GzDecoder;
use xz::read::XzDecoder;
use bzip2::read::BzDecoder;

#[cfg(target_family="unix")]
use file_owner::PathExt;


pub struct YaraString {
    pub identifier: String,
    pub matches: Vec<Match>,
}

impl From<YrString<'_>> for YaraString {
    fn from(s: YrString<'_>) -> Self {
        Self {
            identifier: s.identifier.to_owned(),
            matches: s.matches
        }
    }
}

pub struct YaraFinding {
    pub identifier: String,
    pub namespace: String,
    //pub metadatas: Vec<Metadata<'r>>,
    pub tags: Vec<String>,
    pub strings: Vec<YaraString>,
}

impl From<yara::Rule<'_>> for YaraFinding {
    fn from(rule: yara::Rule) -> Self {
        Self {
            identifier: rule.identifier.to_owned(),
            namespace: rule.namespace.to_owned(),
            tags: rule.tags.iter().map(|s|String::from(*s)).collect(),
            strings: rule.strings.into_iter().map(|s| s.into()).collect()
        }
    }
}

#[derive(Default)]
struct YaraExternals {
    filename: Option<String>,
    filepath: Option<String>,
    extension: Option<String>,
    filetype: Option<String>,
    md5: Option<String>,
    owner: Option<String>
}

impl YaraExternals {
    pub fn to_hashmap(&self) -> HashMap<&str, &str> {
        let mut res = HashMap::new();

        if let Some(x) = &self.filename  { res.insert("filename",  (&x).as_str());}
        if let Some(x) = &self.filepath  { res.insert("filepath",  (&x).as_str());}
        if let Some(x) = &self.extension { res.insert("extension", (&x).as_str());}
        if let Some(x) = &self.filetype  { res.insert("filetype",  (&x).as_str());}
        if let Some(x) = &self.md5       { res.insert("md5",       (&x).as_str());}
        if let Some(x) = &self.owner     { res.insert("owner",     (&x).as_str());}

        res
    }

    #[duplicate_item (
        method_name      variable_name;
        [with_filename]  [filename];
        [with_filepath]  [filepath];
        [with_extension] [extension];
        [with_filetype]  [filetype];
        [with_md5]       [md5];
        [with_owner]     [owner]
    )]
    pub fn method_name(mut self, variable_name: String) -> Self {
        self.variable_name = Some(variable_name);
        self
    }

    pub fn dummy() -> Self {
        Self::default()
            .with_filename("-".to_owned())
            .with_filepath("-".to_owned())
            .with_extension("-".to_owned())
            .with_filetype("-".to_owned())
            .with_md5("-".to_owned())
            .with_owner("dummy".to_owned())
    }
}

pub struct YaraScanner {
    rules: yara::Rules,
    scan_compressed: bool,
    timeout: u16,
    buffer_size: usize,
}

#[derive(Debug)]
enum CompressionType {
    GZip,
    BZip2,
    XZ,
    Uncompressed
}


impl Display for YaraScanner {
    fn fmt(&self, f: &mut std::fmt::Formatter) -> std::fmt::Result {
        write!(f, "{}", "YaraScanner")
    }
}

impl FileScanner for YaraScanner
{
    fn scan_file(&self, file: &DirEntry) -> Vec<anyhow::Result<ScannerFinding>> {
        let mut results = Vec::new();
        let file = file.path();
        
        let magic = match magic!().unwrap().file(file) {
            Ok(magic) => {
                log::info!("treating '{}' as '{}'", file.display(), &magic);
                Some(magic)
            }
            Err(why) => { 
                log::warn!("unable to determine file type for '{}': {}",
                    file.display(), why);
                None
            }
        };

        // prepare externals, which are required by some signature-base rules
        let mut externals = YaraExternals::default()
            .with_filepath(file.display().to_string())
            .with_filename(file.file_name().unwrap().to_str().unwrap().to_string())
            .with_extension(match file.extension(){
                Some(f) => f.to_string_lossy().to_string(),
                None => "-".to_owned()
            })
            .with_filetype(magic.clone().or(Some("-".to_owned())).unwrap());
        
        externals = if cfg!(target_family = "unix") {
            externals.with_owner(match file.display().to_string().owner(){
                Ok(owner) => match owner.name() {
                    Ok(name) => name.or(Some(owner.id().to_string())).unwrap(),
                    Err(why) => {
                        log::warn!("unable to retrieve owner name: {:?}", why);
                        owner.id().to_string()
                    }
                }
                Err(why) => return vec![Err(anyhow!("unable to determine file owner: {:?}", why))]
            })
        } else {
            externals.with_owner("-".to_owned())
        };

        // check if the file is a compressed file
        let compression_type = 
        if self.scan_compressed {

            if let Some(m) = &magic {
                if m == "XZ compressed data"                    {CompressionType::XZ}
                else if m.starts_with("gzip compressed data")   {CompressionType::GZip}
                else if m.starts_with("bzip2 compressed data")  {CompressionType::BZip2}
                else {CompressionType::Uncompressed}
            } else {
                CompressionType::Uncompressed
            }
        } else {
            if let Some(m) = &magic {
                if m.contains("compressed data") {
                    log::warn!("'{}' contains compressed data, but it will not be decompressed before the scan. Consider using the '-C' flag", file.display());
                }
            }
            CompressionType::Uncompressed
        };

        let decompression_result = match compression_type {
            CompressionType::GZip => self.read_into_buffer(GzDecoder::new(File::open(file).unwrap())),
            CompressionType::BZip2 => self.read_into_buffer(BzDecoder::new(File::open(file).unwrap())),
            CompressionType::XZ => self.read_into_buffer(XzDecoder::new(File::open(file).unwrap())),
            _ => Ok((0, vec![]))
        };

        let buffer = match decompression_result {
            Ok((0, buffer)) => buffer, // no decompression took place
            Err(why) => return vec![Err(anyhow!("error while decompressing a file: {:?}", why))],
            Ok((bytes, buffer)) => {
                if bytes == buffer.capacity() {
                    log::warn!("file '{}' could not be decompressed completely", file.display())
                } else {
                    assert!(! buffer.is_empty());
                    log::info!("uncompressed {} bytes from '{}'", bytes, file.display());
                }
                buffer
            }
        };

        let mut scanner = match self.rules.scanner() {
            Err(why) => return vec![Err(anyhow!("unable to create yara scanner: {:?}", why))],
            Ok(scanner) => scanner
        };
        scanner.set_timeout(self.timeout.into());

        for entry in externals.to_hashmap() {
            if let Err(why) = scanner.define_variable(entry.0, entry.1) {
                return vec![Err(anyhow!("unable to define external yara variable '{}': {:?}", entry.0, why))];
            }
        }

        let scan_result = match buffer.is_empty() {
            true => scanner.scan_file(&file),
            false => scanner.scan_mem(&buffer).or_else(|e| Err(yara::Error::Yara(e))),
        };

        match scan_result {
            Err(why) => {
                results.push(Err(anyhow!("yara scan error with '{}': {}", file.display(), why)));
            }
            Ok(res) => {
                results.extend(res.into_iter().map(|r| {
                    log::trace!("new yara finding: {} in '{}'",
                        scanner_result::escape(&r.identifier),
                        file.display());
                    Ok(ScannerFinding::Yara(YaraFinding::from(r)))}
                ));
            }
        }
        results
    }
}

impl YaraScanner {
    pub fn new<P>(path: P) -> Result<Self> where P: AsRef<Path> {
        let mut rules_str = Vec::new();
        let metadata = std::fs::metadata(&path)?;
        if metadata.is_file() {
            if Self::points_to_zip_file(&path)? {
                Self::add_rules_from_zip(&mut rules_str, &path)?;
            } else if Self::points_to_yara_file(&path)? {
                Self::add_rules_from_yara(&mut rules_str, path)?;
            } else {
                log::warn!("file '{}' is neither a yara nor a zip file; I'll ignore it", path.as_ref().display());
            }
        } else {
            Self::add_rules_from_directory(&mut rules_str, path)?;
        }

        let mut compiler = yara::Compiler::new()?;
        for entry in YaraExternals::dummy().to_hashmap() {
            compiler.define_variable(entry.0, entry.1)?;
        }
        for rule in rules_str.into_iter() {
            compiler = compiler.add_rules_str(&rule)?;
        }

        Ok(Self {
            rules: compiler.compile_rules()?,
            scan_compressed: false,
            timeout: 240,
            buffer_size: 128,
        })
    }

    pub fn with_scan_compressed(mut self, scan_compressed: bool) -> Self {
        self.scan_compressed = scan_compressed;
        self
    }

    pub fn with_buffer_size(mut self, buffer_size: usize) -> Self {
        self.buffer_size = buffer_size;
        self
    }

    pub fn with_timeout(mut self, timeout: u16) -> Self {
        self.timeout = timeout;
        self
    }

    fn add_rules_from_yara<P>(
        rules: &mut Vec<String>,
        path: P) -> Result<()> where P: AsRef<Path> {
        Self::add_rules_from_stream(rules, &path, &mut BufReader::new(File::open(&path)?))
    }

    fn add_rules_from_stream<P, R>(
            rules: &mut Vec<String>,
            path: P, stream: &mut R) -> Result<()> where P: AsRef<Path>, R: std::io::Read {
        log::trace!("parsing yara file: '{}'", path.as_ref().display());
        let mut yara_content = String::new();
        stream.read_to_string(&mut yara_content)?;
        
        rules.push(yara_content);
        
        Ok(())
    }

    fn add_rules_from_zip<P>(
        rules: &mut Vec<String>,
        path: P) -> Result<()> where P: AsRef<Path> {

        let zip_file = BufReader::new(File::open(&path)?);
        let mut zip = zip::ZipArchive::new(zip_file)?;
        for i in 0..zip.len() {
            let mut file = zip.by_index(i)?;
            if file.is_file() {
                match file.enclosed_name() {
                    Some(file_path) => match file_path.to_str() {
                        Some(name) => {
                            if Self::is_yara_filename(name) {
                                // create PathBuf to let rust release all immutable borrows of `file`
                                let file_path = file_path.to_path_buf();
                                Self::add_rules_from_stream(rules, file_path.to_path_buf(), &mut file)?;
                            }
                        }
                        None => {
                            log::warn!("found no enclosed name for {}, ignoring that file", file.name());
                        }
                    }
                    None => {
                        log::warn!("found no enclosed name for {}, ignoring that file", file.name());
                    }
                }
            }
        }
        Ok(())
    }
    
    fn add_rules_from_directory<P>(
        rules: &mut Vec<String>,
        path: P) -> Result<()> where P: AsRef<Path> {
        for entry in WalkDir::new(path).into_iter().filter_map(|e| e.ok()) {
            let path = entry.path();
            if Self::points_to_yara_file(&path)? {
                Self::add_rules_from_yara(rules, path)?;
            }
        }
        Ok(())
    }

    fn points_to_yara_file<P>(path: P) -> Result<bool> where P: AsRef<Path> {
        let filename = match path.as_ref().file_name()
                .and_then(|v| v.to_str()) {
                Some(v) => v,
                None => return Err(anyhow!("unable to read filename"))
            };
        return Ok(Self::is_yara_filename(filename));
    }

    fn is_yara_filename(filename: &str) -> bool {
        let lc_filename = filename.to_lowercase();
        lc_filename.ends_with(".yar") || lc_filename.ends_with(".yara")
    }

    fn points_to_zip_file<P>(path: P) -> Result<bool> where P: AsRef<Path> {
        let filename = match path.as_ref().file_name()
                .and_then(|v| v.to_str()) {
                Some(v) => v,
                None => return Err(anyhow!("unable to read filename"))
            };
        return Ok(Self::is_zip_filename(filename));
    }

    fn is_zip_filename(filename: &str) -> bool {
        let lc_filename = filename.to_lowercase();
        lc_filename.ends_with(".zip")
    }

<<<<<<< HEAD
    fn read_into_buffer<R: Read>(&self, reader: R) -> std::io::Result<(usize, Vec<u8>)> {
        let mut buffer = Vec::with_capacity(1024*1024*self.buffer_size);
        let mut reader_with_limit = BufReader::new(reader.take(buffer.capacity() as u64));
        reader_with_limit.read_to_end(&mut buffer)
            .and_then(|b| Ok((b, buffer)))
=======
    fn read_into_buffer<R: Read>(&self, reader: R) -> std::io::Result<usize> {
        log::trace!("decompressing file");
        let begin = Instant::now();

        let mut reader_with_limit = BufReader::new(reader.take(self.buffer.borrow().capacity() as u64));
        
        let res = reader_with_limit.read_to_end(&mut self.buffer.borrow_mut());
        match &res {
            Ok(bytes) => {
                log::trace!("decompression of {} bytes done in {}s", bytes, Instant::now().duration_since(begin).as_secs_f64());
            }
            Err(why) => {
                log::trace!("decompression failed: {}", why);
            },
        }
        res
>>>>>>> a8883c97
    }
}
<|MERGE_RESOLUTION|>--- conflicted
+++ resolved
@@ -1,5 +1,4 @@
 use duplicate::duplicate_item;
-use filemagic::Magic;
 use walkdir::DirEntry;
 use yara;
 use anyhow::{Result, anyhow};
@@ -8,16 +7,11 @@
 use crate::filescanner::*;
 use crate::scanner_result;
 use crate::scanner_result::*;
-use std::cell::RefCell;
 use std::collections::HashMap;
 use std::fmt::Display;
 use std::io::Read;
 use std::path::Path;
-<<<<<<< HEAD
-use std::sync::Arc;
-=======
 use std::time::Instant;
->>>>>>> a8883c97
 use walkdir::WalkDir;
 use std::fs::File;
 use std::io::BufReader;
@@ -389,29 +383,23 @@
         lc_filename.ends_with(".zip")
     }
 
-<<<<<<< HEAD
     fn read_into_buffer<R: Read>(&self, reader: R) -> std::io::Result<(usize, Vec<u8>)> {
-        let mut buffer = Vec::with_capacity(1024*1024*self.buffer_size);
-        let mut reader_with_limit = BufReader::new(reader.take(buffer.capacity() as u64));
-        reader_with_limit.read_to_end(&mut buffer)
-            .and_then(|b| Ok((b, buffer)))
-=======
-    fn read_into_buffer<R: Read>(&self, reader: R) -> std::io::Result<usize> {
         log::trace!("decompressing file");
         let begin = Instant::now();
-
-        let mut reader_with_limit = BufReader::new(reader.take(self.buffer.borrow().capacity() as u64));
+        let mut buffer = Vec::with_capacity(1024*1024*self.buffer_size);
+
+        let mut reader_with_limit = BufReader::new(reader.take(buffer.capacity() as u64));
         
-        let res = reader_with_limit.read_to_end(&mut self.buffer.borrow_mut());
-        match &res {
+        let res = reader_with_limit.read_to_end(&mut buffer);
+        match res {
             Ok(bytes) => {
                 log::trace!("decompression of {} bytes done in {}s", bytes, Instant::now().duration_since(begin).as_secs_f64());
+                Ok((bytes, buffer))
             }
             Err(why) => {
                 log::trace!("decompression failed: {}", why);
+                Err(why)
             },
         }
-        res
->>>>>>> a8883c97
-    }
-}
+    }
+}
