--- conflicted
+++ resolved
@@ -3,11 +3,8 @@
 use walkdir::WalkDir;
 use std::fs::{OpenOptions};
 use std::path::{PathBuf};
-<<<<<<< HEAD
 use std::{thread};
-=======
 use std::time::Instant;
->>>>>>> a8883c97
 use simplelog::{TermLogger, LevelFilter, Config, TerminalMode, ColorChoice, WriteLogger, ConfigBuilder};
 use regex;
 use std::sync::{Arc, mpsc};
@@ -206,7 +203,6 @@
             tx_in.send(entry)?;
         }
 
-<<<<<<< HEAD
         loop {
             match rx_out.recv() {
                 Err(_why) => {
@@ -215,16 +211,9 @@
                 }
                 Ok(result) => {
                     if result.has_findings() {
-                        print!("{}", result);
+                        print!("{}", result.display(&self.cli));
                     }
                 }
-=======
-        progress.finish_and_clear();
-
-        for result in results.iter() {
-            if result.has_findings() {
-                print!("{}", result.display(&self.cli));
->>>>>>> a8883c97
             }
         }
 
